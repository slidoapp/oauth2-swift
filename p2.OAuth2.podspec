--- conflicted
+++ resolved
@@ -32,14 +32,8 @@
   s.ios.pod_target_xcconfig = { 'OTHER_SWIFT_FLAGS' => '-DIMPORT_SWIFT_KEYCHAIN' }
   s.ios.dependency 'SwiftKeychain', '~> 0.1.5'
   
-<<<<<<< HEAD
-  s.source_files = "OAuth2/*.swift", "SwiftKeychain/SwiftKeychain/Keychain/*.swift"
-  s.ios.source_files = "OAuth2+iOS/*.swift"
-  s.osx.source_files = "OAuth2+OSX/*.swift"
-  s.tvos.source_files = "OAuth2+tvOS/*.swift"
-=======
   s.source_files = "Sources/Base/*.swift"
   s.ios.source_files = "Sources/iOS/*.swift"
   s.osx.source_files = "Sources/OSX/*.swift", "SwiftKeychain/SwiftKeychain/Keychain/*.swift"
->>>>>>> 8cd49dec
+  s.tvos.source_files = "OAuth2+tvOS/*.swift"
 end